--- conflicted
+++ resolved
@@ -30,11 +30,7 @@
 This application is a tool to generate the needed files
 to quickly create a Cobra application.`,
 	Run: func(cmd *cobra.Command, args []string) {
-<<<<<<< HEAD
-		log.Println("fab version 0.1.4")
-=======
 		log.Println("fab version 0.2.0")
->>>>>>> e89f8ec7
 	},
 }
 
