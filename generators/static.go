package generators

import (
	"fmt"
	"io"
	"io/ioutil"
	"net/http"
	"os"
	"path"
	"path/filepath"
	"strings"

	"github.com/kyokomi/emoji"
	"github.com/microsoft/fabrikate/core"
	"github.com/microsoft/fabrikate/logger"
)

// StaticGenerator uses a static directory of resource manifests to create a rolled up multi-part manifest.
type StaticGenerator struct{}

// GetStaticManifestsPath returns the path where a static components YAML
// manifest files are located, defaulting `path` unless `method: http` in which
// case `<path>/components/<name>` is used.
func GetStaticManifestsPath(c core.Component) string {
	if strings.EqualFold(c.Method, "http") {
		return path.Join(c.PhysicalPath, "components", c.Name)
	}

	return path.Join(c.PhysicalPath, c.Path)
}

// Generate iterates a static directory of resource manifests and creates a multi-part manifest.
func (sg *StaticGenerator) Generate(component *core.Component) (manifest string, err error) {
	logger.Info(emoji.Sprintf(":truck: Generating component '%s' statically from path %s", component.Name, component.Path))

	staticPath := GetStaticManifestsPath(*component)
	staticFiles, err := ioutil.ReadDir(staticPath)
	if err != nil {
<<<<<<< HEAD
		log.Errorf("error reading from directory %s", staticPath);
=======
		logger.Error(fmt.Sprintf("error reading from directory %s", staticPath))
>>>>>>> 85a7085a
		return "", err
	}

	manifests := ""
	for _, staticFile := range staticFiles {
		staticFilePath := path.Join(staticPath, staticFile.Name())

		staticFileManifest, err := ioutil.ReadFile(staticFilePath)
		if err != nil {
			return "", err
		}

		manifests += fmt.Sprintf("---\n%s\n", staticFileManifest)
	}

	return manifests, err
}

// Install for StaticGenerator gives the ability to point to a single yaml
// manifest over `method: http`; This is a noop for any all other methods.
func (sg *StaticGenerator) Install(c *core.Component) (err error) {
	if strings.EqualFold(c.Method, "http") {
		// validate that `Source` points to a yaml file
		validSourceExtensions := []string{".yaml", ".yml"}
		isValidExtension := func() bool {
			sourceExt := strings.ToLower(filepath.Ext(c.Source))
			for _, validExt := range validSourceExtensions {
				if sourceExt == validExt {
					return true
				}
			}
			return false
		}()
		if !isValidExtension {
			return fmt.Errorf("source for 'static' component '%s' must end in one of %v; given: '%s'", c.Name, validSourceExtensions, c.Source)
		}

		response, err := http.Get(c.Source)
		if err != nil {
			return err
		}
		defer response.Body.Close()

		componentsPath := path.Join(c.PhysicalPath, "components", c.Name)
		if err := os.MkdirAll(componentsPath, 0777); err != nil {
			return err
		}

		// Write the downloaded resource manifest file
		out, err := os.Create(path.Join(componentsPath, c.Name+".yaml"))
		if err != nil {
			logger.Error(emoji.Sprintf(":no_entry_sign: Error occurred in install for component '%s'\nError: %s", c.Name, err))
			return err
		}
		defer out.Close()

		if _, err = io.Copy(out, response.Body); err != nil {
			logger.Error(emoji.Sprintf(":no_entry_sign: Error occurred in writing manifest file for component '%s'\nError: %s", c.Name, err))
			return err
		}
	}

	return nil
}<|MERGE_RESOLUTION|>--- conflicted
+++ resolved
@@ -36,11 +36,7 @@
 	staticPath := GetStaticManifestsPath(*component)
 	staticFiles, err := ioutil.ReadDir(staticPath)
 	if err != nil {
-<<<<<<< HEAD
-		log.Errorf("error reading from directory %s", staticPath);
-=======
 		logger.Error(fmt.Sprintf("error reading from directory %s", staticPath))
->>>>>>> 85a7085a
 		return "", err
 	}
 
